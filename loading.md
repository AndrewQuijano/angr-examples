--- conflicted
+++ resolved
@@ -75,14 +75,11 @@
 b.ld.shared_objects[0].get_exports()
 
 # this is a dict (name-> addr) of imports of the main binary, where addr is usually 0 (see the misc section below).
-<<<<<<< HEAD
 print p.ld.main_bin.imports
 
 # What's the object type ? (ET_EXEC for standard binary, ET_DYN for shared libs and PIE executables)
 print p.ld.main_bin.object_type
-=======
 print b.ld.main_bin.imports
->>>>>>> 7cfb4189
 ```
 
 ## Loading dependencies
