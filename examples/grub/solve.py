#!/usr/bin/env python

import angr

def find_bug():
    p = angr.Project('crypto.mod', load_options={'main_opts': {'custom_base_addr': 0x8000000}})
    # custom base addr to match what IDA says

    # This might be a method that gets migrated into angr proper soon
    # the functionality in CLE that it uses is very new (I wrote it 24h before the presentation) :)
    def resolve_dependancy(name, func):
        pseudo_addr = p._extern_obj.get_pseudo_addr(name)
        pseudo_offset = pseudo_addr - p._extern_obj.rebase_addr
        p.loader.provide_symbol(p._extern_obj, name, pseudo_offset)
        p.hook(pseudo_addr, func)

    # use libc functions as stand-ins for grub functions
<<<<<<< HEAD
    grub_memset = angr.SIM_PROCEDURES['libc.so.6']['memset']
    grub_getkey = angr.SIM_PROCEDURES['libc.so.6']['getchar']
    grub_puts = angr.SIM_PROCEDURES['stubs']['ReturnUnconstrained']
    grub_refresh = angr.SIM_PROCEDURES['stubs']['ReturnUnconstrained']
=======
    grub_memset = angr.SimProcedures['libc.so.6']['memset']
    grub_getkey = angr.SimProcedures['libc.so.6']['getchar']
    grub_puts = angr.SimProcedures['stubs']['ReturnUnconstrained']
    grub_refresh = angr.SimProcedures['stubs']['ReturnUnconstrained']
>>>>>>> bcde5fa9
    resolve_dependancy('grub_getkey', grub_getkey)
    resolve_dependancy('grub_memset', grub_memset)
    resolve_dependancy('grub_refresh', grub_refresh)

    # I don't know why, but the grub_xputs symbol is apparently a pointer to a pointer to the function. why.
    p.hook(p._extern_obj.get_pseudo_addr('grub_puts'), grub_puts)
    p.loader.provide_symbol(p._extern_obj, 'grub_xputs', p._extern_obj.get_pseudo_addr('grub_xputs') - p._extern_obj.rebase_addr)

    exec_sink = p._extern_obj.get_pseudo_addr('exec_sink')
<<<<<<< HEAD
    p.hook(exec_sink, angr.SIM_PROCEDURES['stubs']['PathTerminator'])
=======
    p.hook(exec_sink, angr.SimProcedures['stubs']['PathTerminator'])
>>>>>>> bcde5fa9

    # set up the most generic state that could enter this function
    start_state = p.factory.blank_state(addr=0x80008A1)
    start_state.stack_push(256)              # buffer size: 256
    start_state.stack_push(start_state.regs.esp + 20)      # buffer: space on previous stack frame
    start_state.stack_push(exec_sink)   # return address: terminate execution

    # additional kludge to deal with the xputs call
    start_state.memory.store(p._extern_obj.get_pseudo_addr('grub_xputs'), p._extern_obj.get_pseudo_addr('grub_puts'), size=4, endness='Iend_LE')

    # create a new path group to explore the state space of this function
    sm = p.factory.simgr(start_state)

    unique_states = set()
    def check_uniqueness(state):
        vals = []
        for reg in ('eax', 'ebx', 'ecx', 'edx', 'esi', 'edi', 'ebp', 'esp', 'eip'):
            val = state.registers.load(reg)
            if val.symbolic:
                vals.append('symbolic')
            else:
                vals.append(state.se.any_int(val))

        vals = tuple(vals)
        if vals in unique_states:
            return True

        unique_states.add(vals)
        return False

    def step_func(lsm):
        print lsm
        lsm.stash(filter_func=check_uniqueness, from_stash='active', to_stash='not_unique')
        lsm.stash(filter_func=lambda state: state.addr == 0, from_stash='active', to_stash='found')
        return lsm

    sm.step(step_func=step_func, until=lambda lsm: len(lsm.found) > 0)

    print 'we found a crashing input!'
    print 'path:', sm.found[0]
    print 'input:', repr(sm.found[0].posix.dumps(0))

def test():
    pass        # this is not a CI test

if __name__ == '__main__':
    find_bug()<|MERGE_RESOLUTION|>--- conflicted
+++ resolved
@@ -15,17 +15,10 @@
         p.hook(pseudo_addr, func)
 
     # use libc functions as stand-ins for grub functions
-<<<<<<< HEAD
     grub_memset = angr.SIM_PROCEDURES['libc.so.6']['memset']
     grub_getkey = angr.SIM_PROCEDURES['libc.so.6']['getchar']
     grub_puts = angr.SIM_PROCEDURES['stubs']['ReturnUnconstrained']
     grub_refresh = angr.SIM_PROCEDURES['stubs']['ReturnUnconstrained']
-=======
-    grub_memset = angr.SimProcedures['libc.so.6']['memset']
-    grub_getkey = angr.SimProcedures['libc.so.6']['getchar']
-    grub_puts = angr.SimProcedures['stubs']['ReturnUnconstrained']
-    grub_refresh = angr.SimProcedures['stubs']['ReturnUnconstrained']
->>>>>>> bcde5fa9
     resolve_dependancy('grub_getkey', grub_getkey)
     resolve_dependancy('grub_memset', grub_memset)
     resolve_dependancy('grub_refresh', grub_refresh)
@@ -35,11 +28,7 @@
     p.loader.provide_symbol(p._extern_obj, 'grub_xputs', p._extern_obj.get_pseudo_addr('grub_xputs') - p._extern_obj.rebase_addr)
 
     exec_sink = p._extern_obj.get_pseudo_addr('exec_sink')
-<<<<<<< HEAD
     p.hook(exec_sink, angr.SIM_PROCEDURES['stubs']['PathTerminator'])
-=======
-    p.hook(exec_sink, angr.SimProcedures['stubs']['PathTerminator'])
->>>>>>> bcde5fa9
 
     # set up the most generic state that could enter this function
     start_state = p.factory.blank_state(addr=0x80008A1)
